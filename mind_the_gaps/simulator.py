--- conflicted
+++ resolved
@@ -7,13 +7,8 @@
 import warnings
 from lmfit.models import LognormalModel, Model
 from scipy.stats import norm, poisson
-<<<<<<< HEAD
-from stingray import Lightcurve
+from mind_the_gaps.lightcurves.stingray import PatchedLightcurve as Lightcurve
 from mind_the_gaps.stats import kraft_pdf
-=======
-from mind_the_gaps.lightcurves.stingray import PatchedLightcurve as Lightcurve
-from .stats import kraft_pdf
->>>>>>> 7891b4e2
 import numexpr as ne
 import pyfftw
 from astropy.stats import poisson_conf_interval
