# @Author: Andrés Gúrpide <agurpide>
# @Date:   28-03-2022
# @Email:  a.gurpide-lasheras@soton.ac.uk
# @Last modified by:   agurpide
<<<<<<< HEAD
# @Last modified time: 28-03-2022
import inspect
=======
# @Last modified time: 26-04-2025
from typing import Callable, Tuple, List, Literal, Dict, Union
from astropy.units import Quantity
from lmfit.model import ModelResult
from numpy.typing import ArrayLike, NDArray
from astropy.modeling import Model as AstropyModel

import astropy.modeling
import numpy as np
>>>>>>> e2b34b98
import warnings
from math import log, sqrt

import numexpr as ne
import numpy as np
import pyfftw
from celerite2.jax.terms import Term as Celerite2Term
from lmfit.models import LognormalModel
from scipy.stats import norm, rv_continuous
from stingray import Lightcurve

from mind_the_gaps.models.noise_models import GaussianNoise, KraftNoise, PoissonNoise
from mind_the_gaps.utils.stats import create_log_normal, create_uniform_distribution


class BaseSimulatorMethod:
<<<<<<< HEAD
    def __init__(self, psd_model, timestamps, exposures, mean):
        self.psd_model = psd_model
        self.timestamps = timestamps
        self.exposures = exposures
        self.meanrate = mean
        half_bins = self.exposures / 2
        self.gti = [
            (time - half_bin, time + half_bin)
            for time, half_bin in zip(self.timestamps, half_bins)
        ]

    def set_psd_params(self, psd_params):
        for par in psd_params.keys():
            setattr(self.psd_model, par, psd_params[par])

    def simulate(self, segment):
        raise NotImplementedError("This method should be implemented by subclasses")

    def downsample(self, lc, timestamps, bin_exposures):
        """Downsample the lightcurve into the new binning (regular or not)
        Parameters
        ----------
        lc: Lightcurve
            With the old binning
        timestmaps: array
            The new timestamps for the lightcurve
        bin_exposures: array
            Exposure times of each new bin in same units as timestamps
        Returns the downsampled count rates
        """
        # return the lightcurve as it is
        if len(lc.time) == len(timestamps):
            return lc.countrate

        if np.isscalar(bin_exposures):
            start_time = timestamps[0] - bin_exposures
        else:
            start_time = timestamps[0] - bin_exposures[0]
        # shif the starting time to match the input timestamps
        shifted_lc = lc.shift(-lc.time[0] + start_time)
        # split by gti derived from the original timestamps
        lc_split = shifted_lc.split_by_gti(self.gti, min_points=0)

        downsampled_rates = np.fromiter((lc.meanrate for lc in lc_split), dtype=float)

        return downsampled_rates

=======
    def __init__(self, mean):
        self.meanrate = mean
        

    def adjust_pdf(self, segment)  -> Lightcurve:
        raise NotImplementedError("This method should be implemented by subclasses")

>>>>>>> e2b34b98

class TK95Simulator(BaseSimulatorMethod):
    def __init__(self, mean, random_state=None):
        super().__init__(mean)

    def adjust_pdf(self, segment):
        # Nothing to do here as the PDF is already Gaussian
        return segment


class E13Simulator(BaseSimulatorMethod):
<<<<<<< HEAD

    def __init__(
        self,
        psd_model,
        timestamps,
        exposures,
        mean,
        pdf,
        max_iter=1000,
        random_state=None,
    ):
        super().__init__(psd_model, timestamps, exposures, mean)
=======
    def __init__(
            self,
            mean: float,
            pdf: Literal["lognormal", "uniform", "gaussian"],
            max_iter: int = 1000,
            random_state: int = None
    ):
        super().__init__( mean)
>>>>>>> e2b34b98
        self.pdf = pdf
        self.max_iter = max_iter
        if self.pdf == "lognormal":
            self.pdfmethod = create_log_normal
        elif self.pdf == "uniform":
            self.pdfmethod = create_uniform_distribution
        elif self.pdf == "gaussian":
            self.pdfmethod = norm
        else:
            raise ValueError(
                "pdf must be one of 'lognormal', 'uniform', 'gaussian'"
            )

    def adjust_lightcurve_pdf(
            self,
            lc: Lightcurve,
            pdf: rv_continuous,
            max_iter: int = 400
    ) -> Lightcurve:
        """
        Adjust the PDF of the input lightcurve using the method from Emmanolopoulos+2013

<<<<<<< HEAD
    def simulate(self, segment):
        sample_std = np.std(segment.countrate)
        pdf = self.pdfmethod(self.meanrate, sample_std)
        # Implementation of E13 simulation with additional parameters pdf and max_iter
        lc_rates = E13_sim_TK95(
            segment,
            self.timestamps,
            [pdf],
            [1],
            exposures=self.exposures,
            max_iter=self.max_iter,
        )
        return lc_rates
=======
        Parameters
        ----------
        lc
            Regularly sampled TK95 generated lightcurve with the desired PSD (and taking into account, if desired, rednoise leakage and aliasing effects)
        pdf
            Probability density distribution to be matched
        max_iter
            Number of iterations for the lightcurve creation if convergence is not reached (Greater beta values requirer larger max_iter e.g. 100 for beta < 1, 200 beta = 1, 500 or more for beta >=2)

        Returns
        ----------
        Lightcurve
            A lightcurve with the adjusted rates
        """
        n_datapoints = lc.n
        # step ii draw from distribution
        xsim = pdf.rvs(size=n_datapoints)

        dft_sim = pyfftw.interfaces.numpy_fft.rfft(xsim)

        phases_sim = np.angle(dft_sim)

        complex_fft = pyfftw.interfaces.numpy_fft.rfft(lc.countrate)

        amplitudes_norm = np.absolute(complex_fft) / (n_datapoints // 2 + 1) # see Equation A2 from Emmanolopoulos+13

        # step iii
        dft_adjust = ne.evaluate("amplitudes_norm * exp(1j * phases_sim)")

        xsim_adjust = pyfftw.interfaces.numpy_fft.irfft(dft_adjust, n=n_datapoints)
        # step iv
        xsim_adjust[np.argsort(-xsim_adjust)] = xsim[np.argsort(-xsim)]

        iteration = 0
        pyfftw.interfaces.cache.enable()
        #plt.figure()
        # start loop
        while (not np.allclose(xsim_adjust, xsim, rtol=1e-04) and iteration < max_iter):
            xsim = xsim_adjust
            # step ii Fourier transform of xsim
            dft_sim = pyfftw.interfaces.numpy_fft.rfft(xsim)
            phases_sim = np.angle(dft_sim)
            # replace amplitudes
            dft_adjust = ne.evaluate("amplitudes_norm * exp(1j * phases_sim)")
            # inverse fourier transform the spectrally adjusted time series
            xsim_adjust = pyfftw.interfaces.numpy_fft.irfft(dft_adjust, n=n_datapoints)
            # iv amplitude adjustment --> ranking sorted values
            xsim_adjust[np.argsort(-xsim_adjust)] = xsim[np.argsort(-xsim)]

            #diff = np.sum((xsim - xsim_adjust) ** 2)
            #plt.scatter(iteration, diff, color="black")
            iteration += 1
        if iteration == max_iter:
            warnings.warn("Lightcurve did not converge after %d iterations, PDF might be inaccurate. Try increase the maximum number of iterations" % iteration)
        # tesed until here
        lc.countrate = xsim

        return lc

    def adjust_pdf(
            self,
            segment
    ) -> Lightcurve:
        sample_std = np.std(segment.countrate)
        pdf = self.pdfmethod(self.meanrate, sample_std)
        adjusted_lc = self.adjust_lightcurve_pdf(segment, pdf, max_iter=self.max_iter)
        return adjusted_lc
>>>>>>> e2b34b98


class Simulator:
    """
    A class to simulate lightcurves from a given power spectral densities and flux probability density function
    """
<<<<<<< HEAD

    def __init__(
        self,
        psd_model,
        times,
        exposures,
        mean,
        pdf="gaussian",
        bkg_rate=None,
        bkg_rate_err=None,
        sigma_noise=None,
        aliasing_factor=2,
        extension_factor=10,
        max_iter=400,
        random_state=None,
=======
    def __init__(
            self,
            psd_model: Union[Callable, AstropyModel],
            times: ArrayLike,
            exposures: Union[float, ArrayLike],
            mean: float,
            pdf: str = "gaussian",
            bkg_rate: Union[ArrayLike, None] = None,
            bkg_rate_err: Union[ArrayLike, None] = None,
            sigma_noise: Union[float, None] = None,
            aliasing_factor: float = 2,
            extension_factor: float = 10,
            epsilon: float = 1.001,
            max_iter: int = 400,
            random_state: Union[int, None] = None
>>>>>>> e2b34b98
    ):
        """
        Parameters
        ----------
        psd_model:
            PSD model to use for the lightcurve simulations. Astropy model or a function taking in angular frequencies and returning the power
        pdf:
            String defining the flux probability density function desired for the ligthcurve. If Gaussian, uses Timmer & König 1995 algorithm, otherwise uses Emmanolopoulos et al. 2013.
              Currently implemented: Gaussian, Lognormal and Uniform distributions.
        times:
            Timestamps of the lightcurve (i.e. times at the "center" of the sampling). Always in seconds
        exposures:
            Exposure time of each datapoint in seconds
        mean:
            Desired mean countrate for the lightcurve
        bkg_rate:
            Associated background rate (or flux) of each datapoint
        bkg_rate_err:
            uncertainty on background rate
        sigma_noise:
            Standard deviation for the (Gaussian) noise. If not given assumes Poisson (no bkg rates) or Kraft (when bkg rates are given) noise
        aliasing_factor:
            This defines the grid of the original, regularly-sampled lightcurve produced
            prior to resampling as min(exposure) / aliasing_factor
        extension_factor:
            Factor by which extend the initially generated lightcurve, to introduce rednoise leakage. 10 times by default
        epsilon:
            Factor (>1) by which expand the exposure times in the resampling to handle correctly numerically equal values. Normally there will be no need to vary it.
        max_inter:
            Maximum number of iterations for the E13 method. Not use if method is TK95 (Gaussian PDF)
        random_state:
            ???
        """
        if extension_factor < 1:
            raise ValueError("Extension factor must be greater than 1")
        
        if epsilon <1:
            raise ValueError("Epsilon needs to be greater than 1!")

        if np.any(exposures == 0):
            raise ValueError("Some exposure times are 0!")
        else:
            # convert to array if scalar
            self._exposures = (
                np.full(len(times), exposures) if np.isscalar(exposures) else exposures
            )

        if pdf.lower() not in ["gaussian", "lognormal", "uniform"]:
<<<<<<< HEAD
            raise ValueError(
                "%s not implemented! Currently implemented: Gaussian, Uniform or Lognormal"
            )
        elif pdf.lower() == "gaussian":
            # print("Simulator will use TK95 algorithm with %s pdf" %pdf)
            self.simulator = TK95Simulator(psd_model, times, self._exposures, mean)
        else:
            # print("Simulator will use E13 algorithm with %s pdf" % pdf)
            self.simulator = E13Simulator(
                psd_model, times, self._exposures, mean, pdf.lower(), max_iter=max_iter
            )
=======
            raise ValueError("%s not implemented! Currently implemented: Gaussian, Uniform or Lognormal")
        elif pdf.lower()=="gaussian":
            #print("Simulator will use TK95 algorithm with %s pdf" %pdf)
            self.simulator = TK95Simulator(mean)
        else:
            #print("Simulator will use E13 algorithm with %s pdf" % pdf)
            self.simulator = E13Simulator(mean, pdf.lower(), max_iter=max_iter)
>>>>>>> e2b34b98

        self.random_state = np.random.RandomState(random_state)
        self.sim_dt = np.min(self._exposures) / aliasing_factor

<<<<<<< HEAD
        epsilon = 0.99  # to avoid numerically distinct but equal
=======
        dt = np.diff(times)
>>>>>>> e2b34b98
        # check that the sampling is consistent with the exposure times of each timestamp
        wrong = np.count_nonzero(dt < self.sim_dt * 0.99)
        if wrong > 0:
            raise ValueError(
                "%d timestamps differences are below the exposure integration time! Either reduce the exposure times, or space your observations"
                % wrong
            )

<<<<<<< HEAD
        start_time = times[0] - self._exposures[0]
        end_time = (
            times[-1] + 1.5 * self._exposures[-1]
        )  # add small offset to ensure the first and last bins are properly behaved when imprinting the sampling pattern
=======
                
        start_time = times[0] - dt[0] / 1.99
        end_time = times[-1] + dt[-1] # add small offset to ensure the first and last bins are properly behaved when imprinting the sampling pattern
>>>>>>> e2b34b98
        self.sim_duration = end_time - start_time

        # duration of the regularly and finely sampled lightcurve
        duration = (times[-1] - times[0]) * extension_factor

        # generate timesctamps for the regular, finely sampled grid and longer than input lightcurve by extending the end
<<<<<<< HEAD
        self.sim_timestamps = np.arange(
            times[0] - 2 * self.sim_dt, times[0] + duration + self.sim_dt, self.sim_dt
        )
=======
        self.sim_timestamps = np.arange(start_time - self.sim_dt,
                                start_time + duration + self.sim_dt,
                                self.sim_dt)
>>>>>>> e2b34b98
        # variable for the fft
        self.fftndatapoints = len(self.sim_timestamps)
        self.pdf = pdf

        self.psd_model = psd_model
        self._times = times

        # noise
        if sigma_noise is None:
            if bkg_rate is None or np.all(bkg_rate == 0):
                self.noise = PoissonNoise(self._exposures)
            else:
                self.noise = KraftNoise(
                    self._exposures, bkg_rate * self._exposures, bkg_rate_err
                )
        else:
            self.noise = GaussianNoise(self._exposures, sigma_noise)
<<<<<<< HEAD
        # print("Simulator will use %s noise" % self.noise.name)
=======
>>>>>>> e2b34b98


<<<<<<< HEAD
        sim_info = (
            f"Simulator(\n"
=======
        half_bins = self._exposures / 2 * epsilon
        self.strategy = [(time - half_bin, time + half_bin) for time, half_bin in zip(times, half_bins)]

        self.mean = mean
        #print("Simulator will use %s noise" % self.noise.name)

    def __str__(self) -> str:
        sim_info = (f"Simulator(\n"
>>>>>>> e2b34b98
            f"  PSD Model: {self._psd_model}\n"
            f"  PDF: {self.pdf}\n)"
            f" Noise: {self.noise.name}"
        )
        return sim_info

    @property
    def psd_model(self) -> Union[Callable, AstropyModel]:
        """Getter for the PSD model."""
        return self._psd_model

    @psd_model.setter
    def psd_model(
            self,
            new_psd_model: Union[Callable, AstropyModel]
    ):
        """Setter for the PSD model."""
        if not callable(new_psd_model):
            raise ValueError(
                "PSD model must be callable (e.g., a function or Astropy model)."
            )
        self._psd_model = new_psd_model

<<<<<<< HEAD
    def set_psd_params(self, psd_params):
        """Set the parameters of the PSD
=======
    def set_psd_params(
            self,
            psd_params: Dict
    ):
        """
        Set the parameters of the PSD

>>>>>>> e2b34b98
        Call this method prior to generate_lightcurve if you want to change the input params
        for the PSD

        Parameters
        ----------
        psd_params:dict
            Dictionary mapping parameter name to value
        """
        for par in psd_params.keys():
            setattr(self._psd_model, par, psd_params[par])

    def add_noise(
            self,
            rates: ArrayLike,
    ) -> (NDArray, NDArray):
        """
        Add noise to the input rates.

<<<<<<< HEAD
    def add_noise(self, rates):
        """Add noise to the input rates
=======
        This method applies a noise model to the input `rates`, returning the
        perturbed (noisy) rates and the associated uncertainties.

        Parameters
        ----------
        rates
            Input rates to which noise will be added.
>>>>>>> e2b34b98

        Returns
        -------
        noisy_rates
            The input rates after noise has been applied.
        
        dy
            The estimated uncertainties (standard deviation) on the noisy rates.
        """
        noisy_rates, dy = self.noise.add_noise(rates)
        # if self._noise_std is None:
        #   if np.all(self._bkg_rate==0):
        #      noisy_rates, dy = add_poisson_noise(rates, self._exposures)
        # else:
        #    noisy_rates, dy, upp_lims = add_kraft_noise(rates, self._exposures,
        #                                           self._bkg_rate * self._exposures,
        #                                          self._bkg_rate_err)
        # else:
        # add 0 mean Gaussian White Noise
        #   noisy_rates = rates + np.random.normal(scale=self._noise_std, size=len(rates))
        # dy = np.sqrt(rates * self._exposures) / self._exposures
        #  dy = self._noise_std * np.ones(len(rates))
        # dy = errors[np.argsort(noisy_rates)]

        return noisy_rates, dy
<<<<<<< HEAD

    def simulate_regularly_sampled(self):
        """Generates a regularly-sampled lightcurve, longer and at a temporal resolution higher than the final, unevenly-sampled lightcurve"""
=======
    
    def downsample(
            self,
            lc: Lightcurve
    ) -> NDArray:
        """
        Downsample the lightcurve into the new sampling pattern (regular or otherwise)

        Parameters
        ----------
        lc
            Regularly-sampled lightcurve to resample into the new sampling pattern

        Returns
        ----------
        NDArray
            The downsampled count rates at the input timestamps
        """

        rates = [ ]

        for bin in self.strategy:
            start, end = bin
            idxs = np.argwhere((lc.time >= start) & (lc.time < end))
        
            meanrate = np.mean(lc.countrate[idxs])
            rates.append(meanrate)
            
        return rates
    
    def simulate_regularly_sampled(self) -> Lightcurve:
        """
        Generate a regularly sampled lightcurve.

        Produce a lightcurve that is both longer in duration and 
        higher in temporal resolution than the final unevenly sampled lightcurve. 
        It simply applied the Timmer & Koenig (1995) algorithm, adjusting the mean 
        at the end.

        Returns
        -------
        lc
            A regularly sampled lightcurve generated using the TK95 algorithm.
        """
>>>>>>> e2b34b98
        # get a new realization of the PSD
        complex_fft = get_fft(self.fftndatapoints, self.sim_dt, self._psd_model)
        # invert it
        counts = pyfftw.interfaces.numpy_fft.irfft(
            complex_fft, n=self.fftndatapoints
        )  # it does seem faster than numpy although only slightly
        # the power gets diluted due to the sampling, bring it back by applying this factor
        # the sqrt(2pi) factor enters because of celerite
        counts *= sqrt(self.fftndatapoints * self.sim_dt * sqrt(2 * np.pi))
        # set err_dist to None to avoid any warnings and issues
        lc =  Lightcurve(self.sim_timestamps, counts, input_counts=True, skip_checks=True, dt=self.sim_dt, err_dist="gauss") 
        # adjust mean, note variance is provided from the PSD
        lc.countrate = lc.countrate - lc.meanrate + self.mean 
        return lc

<<<<<<< HEAD
        return Lightcurve(
            self.sim_timestamps,
            counts,
            input_counts=True,
            skip_checks=True,
            dt=self.sim_dt,
            err_dist="gauss",
        )  # gauss is needed as some counts will be negative

    def generate_lightcurve(self):
        """Generates lightcurve with the last input PSD parameteres given. Note every call to this method will
        generate a different realization, even if the input parameters remain unchanged.
        All parameters are specified during the Simulator creation
=======

    def generate_lightcurve(self) -> NDArray:
>>>>>>> e2b34b98
        """
        Generates lightcurve with the last input PSD parameteres given.

        Note every call to this method will generate a different realization,
        even if the input parameters remain unchanged.
        All parameters are specified during the Simulator creation 

        Returns
        ----------
        NDArray
            The rates for the input timestamps
        """   
        lc = self.simulate_regularly_sampled()
        # cut a slightly longer segment than the original ligthcurve
        segment = cut_random_segment(lc, self.sim_duration)
        # shift it to match the timestamps
        shifted_lc = segment.shift(-segment.tstart + self.strategy[0][0])
        # adjust its rates to desired PDF, if TK95 (Gaussian) no need to adjust as the mean is already set
        lc_adjusted = self.simulator.adjust_pdf(shifted_lc)

        downsampled_rates = self.downsample(lc_adjusted)

        return downsampled_rates


def add_poisson_noise(
        rates: ArrayLike,
        exposures: Union[float, ArrayLike],
        background_counts: Union[ArrayLike, None] = None,
        bkg_rate_err: ArrayLike = None
) -> (ArrayLike, ArrayLike):
    """Add Poisson noise and estimate uncertainties

    Parameters
    ----------
    rates
        Array of count rates
    exposures
        Exposure time at each bin (or a single value if same everywhere)
    background_counts
        ???
    bkg_rate_err
        ???

    Returns
    -------
    ArrayLike
        New Poissonian modified rates
    ArrayLike
        Its uncertainties
    """

    if background_counts is None:
        background_counts = np.zeros(len(rates), dtype=int)
    if bkg_rate_err is None:
        bkg_rate_err = np.zeros(len(rates))

    total_counts = rates * exposures + background_counts

    total_counts_poiss = np.random.poisson(total_counts)

    net_counts = total_counts_poiss - background_counts  #  frequentists

    dy = np.sqrt((np.sqrt(total_counts_poiss) / exposures) ** 2 + bkg_rate_err**2)

    return net_counts / exposures, dy


def draw_positive(
        pdf: rv_continuous
) -> float:
    """
    Dummy method to ensure all samples of count rates are positively defined

    Parameters
    ----------
    pdf: rv_continuous
        PDF where to draw values from (which can contain negative values, e.g. a Gaussian function)

    Returns
    -------
    float
        One sample from the pdf
    """
    value = pdf.rvs()
    return value if value > 0 else draw_positive(pdf)


def fit_pdf(
    time_series: Union[ArrayLike, Quantity],
    nbins: int = 20
) -> (ModelResult, List[str]):
    """
    Fit the time series probability density function.
    Parameters
    ---------
    time_series
        ???
    n_bins
        Number of bins of the histogram to be fitted

    Returns
    -------
    ModelResult
        Best fit model
    List[str]
        List of prefixes for each model component of the pdf
    """
    models = []
    if hasattr(time_series, "unit"):
        time_series_ = time_series.value
    else:
        time_series_ = time_series

    n, bins = np.histogram(time_series_, bins=nbins, density=True)
    x_values = bins[:-1] + np.diff(bins) / 2

    # Fit with one Gaussian Model
    pdf_model = LognormalModel(prefix="pdf")
    # from the Log Normal distribution (see e.g. https://en.wikipedia.org/wiki/Log-normal_distribution)
    sigma = sqrt(log(1 + (np.std(time_series_) / np.mean(time_series_)) ** 2))
    center = log(
        np.mean(time_series_) ** 2
        / (sqrt(np.var(time_series_) + np.mean(time_series_) ** 2))
    )

    pdf_model.set_param_hint("pdfcenter", value=center)
    pdf_model.set_param_hint("pdfsigma", value=sigma)
    pdf_model.set_param_hint("pdfamplitude", min=0, value=1)
    # pars = pdf_model.guess(n, x=x_values) # causes a bogus functionality
    out_fit = pdf_model.fit(n, x=x_values)
    bic_1_gauss = out_fit.bic
    print(out_fit.fit_report())
    print("BIC value for one Lognormal model: %.2f" % bic_1_gauss)
    # Fit with two Gaussian components
    pdf_model_2 = LognormalModel(prefix="pdf1") + LognormalModel(prefix="pdf2")
    pdf_model_2.set_param_hint("pdf1center", value=center)
    pdf_model_2.set_param_hint("pdf2center", value=center)
    pdf_model_2.set_param_hint("pdf1sigma", value=sigma)
    pdf_model_2.set_param_hint("pdf2sigma", value=sigma * 1.5)
    pdf_model_2.set_param_hint("pdf1amplitude", min=0, value=1)
    pdf_model_2.set_param_hint("pdf2amplitude", min=0, value=0.5)
    out_fit_2 = pdf_model_2.fit(n, x=x_values)
    bic_2_gauss = out_fit_2.bic
    print(out_fit_2.fit_report())
    print("BIC value for two Lognormal models: %.2f" % bic_2_gauss)

    if bic_1_gauss < bic_2_gauss:
        print("Best fit model: one Lognormal")
        return out_fit, ["pdf"]
    else:
        print("Best fit model: two Lognormals")
        return out_fit_2, ["pdf1", "pdf2"]


def get_fft(
        N: int,
        dt: float,
        model: AstropyModel
) -> ArrayLike:
    """
    Get DFT

    Parameters
    ----------
    N
        Number of datapoints
    dt
        Binning in time in seconds
    model
        The model for the PSD

    Returns
    -------
    ArrayLike
        The complex FFT
    """
    freqs = np.fft.rfftfreq(N, dt) * 2 * np.pi
    # generate real and complex parts from gaussian distributions
    real, im = np.random.normal(0, size=(2, N // 2 + 1))
    complex_fft = np.empty(len(freqs), dtype=complex)
    # if inspect.ismethod(model):
    #    model_object = model.__self__
    #    if isinstance(model_object, Celerite2Term):
    #        temp = model(np.log(freqs[1:]))
    #    else:
    #        temp = np.sqrt(0.5 * model(freqs[1:]))
    # else:
    #    temp = np.sqrt(0.5 * model(freqs[1:]))

    complex_fft[1:] = (real + im * 1j)[1:] * np.sqrt(
        0.5 * model(freqs[1:])
    )  # np.sqrt(0.5 * model(freqs[1:]))
    # complex_fft[1:] = (real + im * 1j)[1:] * np.sqrt(0.5 * model(freqs[1:]))
    # assign whatever real number to the total number of photons, it does not matter as the lightcurve is normalized later
    complex_fft[0] = 1e6
    # In case of even number of data points f_nyquist is only real (see e.g. Emmanoulopoulos+2013 or Timmer & Koening+95)
    if N % 2 == 0:
        complex_fft[-1] = np.real(complex_fft[-1])
    return complex_fft

<<<<<<< HEAD

def get_segment(lc, duration, N):
    """Get N segment of the input lightcurve.
    N: int,
        Integer indicating the segment to get (starting at N = 0 for ti=N * duration and tf=N * duration + duration)
=======
def get_segment(
        lc: Lightcurve,
        duration: float,
        N: int
) -> Lightcurve:
    """
    Get the Nth segment of the input lightcurve.

    Parameters
    ----------
    lc
        The input lightcurve from which a segment is to be drawn
    duration
        Duration of the desired segment
    N
        Integer indicating the segment to get (starting at N = 0 and ending in N +1) i.e. t_start = N * duration)

    Returns
    -------
    Lightcurve
        ???

    Raises
    ------
    ValueError
        If N is negative.
>>>>>>> e2b34b98
    """
    if N < 0:
        raise ValueError("N must be a non-negative integer.")
    start = lc.time[0] + duration * N
    return lc.truncate(start=start, stop=start + duration, method="time")


def cut_random_segment(lc, duration):
    """Cut segment from the input lightcurve of given duration"""
    shift = np.random.uniform(lc.time[0], lc.time[-1] - duration)  # - lc.time[0]
    return lc.truncate(start=shift, stop=shift + duration, method="time")


def imprint_sampling_pattern(
        lightcurve: Lightcurve,
        timestamps: ArrayLike,
        bin_exposures: Union[float, ArrayLike],
) -> ArrayLike:
    """
    Modify the input lightcurve to have the input sampling pattern (timestamps and exposures) provided

    Parameters
    ---------
    lightcurve
        Lightcurve to which imprint the given sampling pattern
    timestamps
        New timestamps of the new sampling
    bin_exposures
        Exposures of the timestamps. Either as a float or array (or 1 item array)

    Returns
    -------
    ArrayLike
        The average count rates for the subsegment corresponding to each timestamp.
    """
    half_bins = bin_exposures / 2

    if np.isscalar(half_bins):
        gti = [(time - half_bins, time + half_bins) for time in timestamps]
    elif len(half_bins) == len(timestamps):
        gti = [
            (time - half_bin, time + half_bin)
            for time, half_bin in zip(timestamps, half_bins)
        ]
    else:
        raise ValueError(
            "Half bins length (%d) must have same length as timestamps (%d) or be a scalar."
            % (len(half_bins), len(timestamps))
        )

    # get rid of all bins in between timestamps using Stingray
    lc_split = lightcurve.split_by_gti(gti, min_points=1)
    # get average count rates for the entire subsegment corresponding to each timestamps
    return np.fromiter((lc.meanrate for lc in lc_split), dtype=float)


def downsample(
        lc: Lightcurve,
        timestamps: ArrayLike,
        bin_exposures: ArrayLike
):
    """
    Downsample the lightcurve into the new binning (regular or not)

    Parameters
    ----------
    lc
        With the old binning
    timestmaps
        The new timestamps for the lightcurve
    bin_exposures
        Exposure times of each new bin in same units as timestamps

    Returns
    -------
    ArrayLike
        Returns the downsampled count rates
    """
    # return the lightcurve as it is
    if len(lc.time) == len(timestamps):
        return lc.countrate

    if np.isscalar(bin_exposures):
        start_time = timestamps[0] - bin_exposures
    else:
        start_time = timestamps[0] - bin_exposures[0]
    # shif the starting time to match the input timestamps
    shifted = lc.shift(-lc.time[0] + start_time)

    downsampled_rates = imprint_sampling_pattern(shifted, timestamps, bin_exposures)

    return downsampled_rates


def tk95_sim(
<<<<<<< HEAD
    timestamps, psd_model, mean, sim_dt=None, extension_factor=20, bin_exposures=None
):
    """Simulate one lightcurve using the method from Timmer and Koenig+95 with the input sampling (timestamps) and using a red-noise powerlaw model.
=======
        timestamps: ArrayLike,
        psd_model: Union[Callable, AstropyModel],
        mean: Union[float, Quantity],
        sim_dt: Union[float, None] = None,
        extension_factor: int = 20,
        bin_exposures: Union[ArrayLike, float, None] = None
) -> ArrayLike:
    """
    Simulate one lightcurve using the method from Timmer and Koenig+95 with the input sampling (timestamps) and using a red-noise powerlaw model.
>>>>>>> e2b34b98

    Parameters
    ----------
    timestamps
        The timestamps of the lightcurve to simulate
    psd_model
        Model for the PSD
    mean
        Desired mean for the final lightcurve
    sim_dt
        Binning to use for the simulated lightcurve (desired final dt is given by bin_exposures).
        If not given it is computed from the mean difference of the input timestamps
    extension_factor
        How many times longer the initial lightcurve needs to be simulated (to introduce red noise leakage)
    bin_exposures
        Exposure time of each bin in the final lightcurve (float for constant, array for irregular bins)

    Returns
    -------
    ArrayLike
        The downsampled rates.
    """
    if extension_factor < 1:
        raise ValueError("Extension factor needs to be higher than 1")

    epsilon = 0.99  # to avoid numerically distinct but equal

    wrong = np.count_nonzero(np.diff(timestamps) < sim_dt * epsilon)
    if wrong > 0:
        raise ValueError("%d timestamps differences are below sampling time!" % wrong)

    if sim_dt is None:
        sim_dt = np.mean(np.diff(timestamps))

    if bin_exposures is None:
        bin_exposures = np.mean(np.diff(timestamps))

    if np.any(bin_exposures < sim_dt):
        raise ValueError("Bin exposures must larger than sim_dt")

    lc = simulate_lightcurve(timestamps, psd_model, sim_dt, extension_factor)

    if np.isscalar(bin_exposures):
        start_time = timestamps[0] - bin_exposures
        end_time = timestamps[-1] + 1.5 * bin_exposures
    else:
        start_time = timestamps[0] - bin_exposures[0]
        end_time = (
            timestamps[-1] + 1.5 * bin_exposures[-1]
        )  # add small offset to ensure the first and last bins are properly behaved when imprinting the sampling pattern

    duration = end_time - start_time

    lc_cut = cut_random_segment(lc, duration)

    downsampled_rates = downsample(lc_cut, timestamps, bin_exposures)
    # adjust the mean, the variance is set on the PSD
    downsampled_rates += mean - np.mean(downsampled_rates)

    return downsampled_rates


def check_pdfs(
        weights: NDArray,
        pdfs: NDArray
) :
    """
    Check input pdf parameters

    Parameters
    ----------
    weights
        ???
    pdfs
        ???

    Raises
    ------
    ValueError
        If the weights and PDFs are different lengths
    ValueError
        If the weights sum to greater than 1.
    """
    if len(pdfs) != len(weights):
<<<<<<< HEAD
        raise ValueError(
            "Number of weights (%d) must match number of pdfs (%d)"
            % (weights.size, pdfs.size)
        )

    if round(np.sum(weights), 5) > 1:
        raise ValueError(
            "Weights for the probability density distributions must be = 1. (%.20f)"
            % np.sum(weights)
        )


def E13_sim(
    timestamps,
    psd_model,
    pdfs=[norm(0, 1)],
    weights=[1],
    sim_dt=None,
    extension_factor=20,
    bin_exposures=None,
    max_iter=300,
):
    """Simulate lightcurve using the method from Emmanolopoulos+2013
=======
        raise ValueError("Number of weights (%d) must match number of pdfs (%d)" % (weights.size, pdfs.size))

    if round(np.sum(weights),5) > 1:
        raise ValueError("Weights for the probability density distributions must be = 1. (%.20f)" % np.sum(weights))


def E13_sim(
        timestamps: ArrayLike,
        psd_model: Union[Callable, AstropyModel],
        pdfs: ArrayLike = [norm(0, 1)],
        weights: ArrayLike = [1],
        sim_dt: Union[float, Quantity] = None,
        extension_factor: float = 20,
        bin_exposures: Union[ArrayLike, None] = None,
        max_iter: int = 300
) -> Tuple:
    """
    Simulate lightcurve using the method from Emmanolopoulos+2013
>>>>>>> e2b34b98

    timestamps
        Timestamps of the desired time series
    psd_model
        The model for the PSD
    pdfs
        Probability density distribution to be matched
    weights
        Array containing the weights of each of the input distributions
    sim_dt
        Time sampling to use when simulating the data
    extension_factor
        Factor by which to extend the original lightcurve to introduce rednoise leakage.
    bin_exposures
        Exposure time of each sample
     max_iter
        Number of iterations for the lightcurve creation if convergence is not reached
        (More complex models (or greater beta values) or pdfs require larger max_iter e.g. 100 for beta < 1,
        200 beta = 1, 500 or more for beta >=2 or bending powerlaws)

    Returns
    -------
    Tuple
        ???
    """

    if extension_factor < 1:
        raise ValueError("Extension factor needs to be higher than 1")

    check_pdfs(weights, pdfs)

    half_bins = bin_exposures / 2

    if sim_dt is None:
        sim_dt = np.mean(np.diff(timestamps))

    # step i
    lc = simulate_lightcurve(
        timestamps, psd_model, sim_dt, extension_factor=extension_factor
    )  # aliasing and rednoise leakage effects are taken into account here

    if np.isscalar(half_bins):
        start_time = timestamps[0] - 2 * half_bins
        end_time = timestamps[-1] + 3 * half_bins
    else:
        start_time = timestamps[0] - 2 * half_bins[0]
        end_time = (
            timestamps[-1] + 3 * half_bins[-1]
        )  # add small offset to ensure the first and last bins are properly behaved when imprinting the sampling pattern

    duration = end_time - start_time

    lc_cut = cut_random_segment(lc, duration)

    return E13_sim_TK95(lc_cut, timestamps, pdfs, weights, bin_exposures, max_iter)


def E13_sim_TK95(
<<<<<<< HEAD
    lc, timestamps, pdfs=[norm(0, 1)], weights=[1], exposures=None, max_iter=400
):
    """Simulate lightcurve using the method from Emmanolopoulos+2013
    lc: Lightcurve
=======
        lc: Lightcurve,
        pdfs: ArrayLike= [norm(0, 1)],
        weights: ArrayLike = [1],
        exposures: Union[ArrayLike, None] = None,
        max_iter: int = 400
) -> ArrayLike:
    """
    Modified input lightcurve using the method from Emmanolopoulos+2013

    Parameters
    ----------
    lc
>>>>>>> e2b34b98
        Regularly sampled TK95 generated lightcurve with the desired PSD (and taking into account, if desired, rednoise leakage and aliasing effects)
    timestamps
        New desired timestmaps (in seconds)
    pdfs
        Probability density distribution to be matched
    weights
        Array containing the weights of each of the input distributions
    exposures
        Exposures in seconds of the new bins. If not given assumed equal to lc.dt (it can be array or scalar)
     max_iter
        Number of iterations for the lightcurve creation if convergence is not reached (Greater beta values requirer larger max_iter e.g. 100 for beta < 1, 200 beta = 1, 500 or more for beta >=2)

    Returns
    -------
    Lightcurve
        ???
    """

    check_pdfs(weights, pdfs)

    if exposures is None:
        exposures = lc.dt

    n_datapoints = len(lc)
    # step ii draw from distribution
    if len(pdfs) > 1:
        draw = np.random.choice(np.arange(len(weights)), n_datapoints, p=weights)
        xsim = np.array([pdfs[i].rvs() for i in draw])
    else:
        xsim = pdfs[0].rvs(size=n_datapoints)

    dft_sim = pyfftw.interfaces.numpy_fft.rfft(xsim)

    phases_sim = np.angle(dft_sim)

    complex_fft = pyfftw.interfaces.numpy_fft.rfft(lc.countrate)

    amplitudes_norm = np.absolute(complex_fft) / (
        n_datapoints // 2 + 1
    )  # see Equation A2 from Emmanolopoulos+13

    # step iii
    dft_adjust = ne.evaluate("amplitudes_norm * exp(1j * phases_sim)")

    xsim_adjust = pyfftw.interfaces.numpy_fft.irfft(dft_adjust, n=n_datapoints)
    # step iv
    xsim_adjust[np.argsort(-xsim_adjust)] = xsim[np.argsort(-xsim)]

    iteration = 0
    pyfftw.interfaces.cache.enable()
    # plt.figure()
    # start loop
    while not np.allclose(xsim, xsim_adjust, rtol=1e-03) and iteration < max_iter:
        xsim = xsim_adjust
        # step ii Fourier transform of xsim
        dft_sim = pyfftw.interfaces.numpy_fft.rfft(xsim)
        phases_sim = np.angle(dft_sim)
        # replace amplitudes
        dft_adjust = ne.evaluate("amplitudes_norm * exp(1j * phases_sim)")
        # inverse fourier transform the spectrally adjusted time series
        xsim_adjust = pyfftw.interfaces.numpy_fft.irfft(dft_adjust, n=n_datapoints)
        # iv amplitude adjustment --> ranking sorted values
        xsim_adjust[np.argsort(-xsim_adjust)] = xsim[np.argsort(-xsim)]

        # diff = np.sum((xsim - xsim_adjust) ** 2)
        # plt.scatter(iteration, diff, color="black")
        iteration += 1
    if iteration == max_iter:
        warnings.warn(
            "Lightcurve did not converge after %d iterations, PDF might be inaccurate. Try increase the maximum number of iterations"
            % iteration
        )
    # tesed until here
    lc.countrate = xsim

    return lc

    

    return downsampled_rates


def _normalize(
        time_series: Union[ArrayLike, Quantity],
        mean: Union[float, Quantity],
        std: Union[float, Quantity]
) -> Union[ArrayLike, Quantity]:
    """
    Normalize lightcurve to a desired mean and standard deviation

    Parameters
    ----------
    time_series
        Y values of the time series to which you want to normalize
    mean
        Desired mean of the generated lightcurve to match.
    std
        Desired standard deviation of the simulated lightcurve to match.

    Returns
    -------
    Union[ArrayLike, Quantity]
        Normalized lightcurve
    """
    # this sets the same variance
    if hasattr(mean, "unit"):
        time_series *= std.value / np.std(time_series)
        # this sets the same mean
        time_series += mean.value - np.mean(time_series)
        return time_series * mean.unit
    else:
        time_series *= std / np.std(time_series)
        # this sets the same mean
        time_series += mean - np.mean(time_series)
        return time_series<|MERGE_RESOLUTION|>--- conflicted
+++ resolved
@@ -2,28 +2,21 @@
 # @Date:   28-03-2022
 # @Email:  a.gurpide-lasheras@soton.ac.uk
 # @Last modified by:   agurpide
-<<<<<<< HEAD
-# @Last modified time: 28-03-2022
-import inspect
-=======
 # @Last modified time: 26-04-2025
-from typing import Callable, Tuple, List, Literal, Dict, Union
-from astropy.units import Quantity
-from lmfit.model import ModelResult
-from numpy.typing import ArrayLike, NDArray
-from astropy.modeling import Model as AstropyModel
-
-import astropy.modeling
-import numpy as np
->>>>>>> e2b34b98
 import warnings
 from math import log, sqrt
-
+from typing import Callable, Dict, List, Literal, Tuple, Union
+
+import astropy.modeling
 import numexpr as ne
 import numpy as np
 import pyfftw
+from astropy.modeling import Model as AstropyModel
+from astropy.units import Quantity
 from celerite2.jax.terms import Term as Celerite2Term
+from lmfit.model import ModelResult
 from lmfit.models import LognormalModel
+from numpy.typing import ArrayLike, NDArray
 from scipy.stats import norm, rv_continuous
 from stingray import Lightcurve
 
@@ -32,63 +25,12 @@
 
 
 class BaseSimulatorMethod:
-<<<<<<< HEAD
-    def __init__(self, psd_model, timestamps, exposures, mean):
-        self.psd_model = psd_model
-        self.timestamps = timestamps
-        self.exposures = exposures
-        self.meanrate = mean
-        half_bins = self.exposures / 2
-        self.gti = [
-            (time - half_bin, time + half_bin)
-            for time, half_bin in zip(self.timestamps, half_bins)
-        ]
-
-    def set_psd_params(self, psd_params):
-        for par in psd_params.keys():
-            setattr(self.psd_model, par, psd_params[par])
-
-    def simulate(self, segment):
-        raise NotImplementedError("This method should be implemented by subclasses")
-
-    def downsample(self, lc, timestamps, bin_exposures):
-        """Downsample the lightcurve into the new binning (regular or not)
-        Parameters
-        ----------
-        lc: Lightcurve
-            With the old binning
-        timestmaps: array
-            The new timestamps for the lightcurve
-        bin_exposures: array
-            Exposure times of each new bin in same units as timestamps
-        Returns the downsampled count rates
-        """
-        # return the lightcurve as it is
-        if len(lc.time) == len(timestamps):
-            return lc.countrate
-
-        if np.isscalar(bin_exposures):
-            start_time = timestamps[0] - bin_exposures
-        else:
-            start_time = timestamps[0] - bin_exposures[0]
-        # shif the starting time to match the input timestamps
-        shifted_lc = lc.shift(-lc.time[0] + start_time)
-        # split by gti derived from the original timestamps
-        lc_split = shifted_lc.split_by_gti(self.gti, min_points=0)
-
-        downsampled_rates = np.fromiter((lc.meanrate for lc in lc_split), dtype=float)
-
-        return downsampled_rates
-
-=======
     def __init__(self, mean):
         self.meanrate = mean
-        
-
-    def adjust_pdf(self, segment)  -> Lightcurve:
+
+    def adjust_pdf(self, segment) -> Lightcurve:
         raise NotImplementedError("This method should be implemented by subclasses")
 
->>>>>>> e2b34b98
 
 class TK95Simulator(BaseSimulatorMethod):
     def __init__(self, mean, random_state=None):
@@ -100,29 +42,14 @@
 
 
 class E13Simulator(BaseSimulatorMethod):
-<<<<<<< HEAD
-
     def __init__(
         self,
-        psd_model,
-        timestamps,
-        exposures,
-        mean,
-        pdf,
-        max_iter=1000,
-        random_state=None,
+        mean: float,
+        pdf: Literal["lognormal", "uniform", "gaussian"],
+        max_iter: int = 1000,
+        random_state: int = None,
     ):
-        super().__init__(psd_model, timestamps, exposures, mean)
-=======
-    def __init__(
-            self,
-            mean: float,
-            pdf: Literal["lognormal", "uniform", "gaussian"],
-            max_iter: int = 1000,
-            random_state: int = None
-    ):
-        super().__init__( mean)
->>>>>>> e2b34b98
+        super().__init__(mean)
         self.pdf = pdf
         self.max_iter = max_iter
         if self.pdf == "lognormal":
@@ -132,34 +59,14 @@
         elif self.pdf == "gaussian":
             self.pdfmethod = norm
         else:
-            raise ValueError(
-                "pdf must be one of 'lognormal', 'uniform', 'gaussian'"
-            )
+            raise ValueError("pdf must be one of 'lognormal', 'uniform', 'gaussian'")
 
     def adjust_lightcurve_pdf(
-            self,
-            lc: Lightcurve,
-            pdf: rv_continuous,
-            max_iter: int = 400
+        self, lc: Lightcurve, pdf: rv_continuous, max_iter: int = 400
     ) -> Lightcurve:
         """
         Adjust the PDF of the input lightcurve using the method from Emmanolopoulos+2013
 
-<<<<<<< HEAD
-    def simulate(self, segment):
-        sample_std = np.std(segment.countrate)
-        pdf = self.pdfmethod(self.meanrate, sample_std)
-        # Implementation of E13 simulation with additional parameters pdf and max_iter
-        lc_rates = E13_sim_TK95(
-            segment,
-            self.timestamps,
-            [pdf],
-            [1],
-            exposures=self.exposures,
-            max_iter=self.max_iter,
-        )
-        return lc_rates
-=======
         Parameters
         ----------
         lc
@@ -184,7 +91,9 @@
 
         complex_fft = pyfftw.interfaces.numpy_fft.rfft(lc.countrate)
 
-        amplitudes_norm = np.absolute(complex_fft) / (n_datapoints // 2 + 1) # see Equation A2 from Emmanolopoulos+13
+        amplitudes_norm = np.absolute(complex_fft) / (
+            n_datapoints // 2 + 1
+        )  # see Equation A2 from Emmanolopoulos+13
 
         # step iii
         dft_adjust = ne.evaluate("amplitudes_norm * exp(1j * phases_sim)")
@@ -195,9 +104,9 @@
 
         iteration = 0
         pyfftw.interfaces.cache.enable()
-        #plt.figure()
+        # plt.figure()
         # start loop
-        while (not np.allclose(xsim_adjust, xsim, rtol=1e-04) and iteration < max_iter):
+        while not np.allclose(xsim_adjust, xsim, rtol=1e-04) and iteration < max_iter:
             xsim = xsim_adjust
             # step ii Fourier transform of xsim
             dft_sim = pyfftw.interfaces.numpy_fft.rfft(xsim)
@@ -209,64 +118,46 @@
             # iv amplitude adjustment --> ranking sorted values
             xsim_adjust[np.argsort(-xsim_adjust)] = xsim[np.argsort(-xsim)]
 
-            #diff = np.sum((xsim - xsim_adjust) ** 2)
-            #plt.scatter(iteration, diff, color="black")
+            # diff = np.sum((xsim - xsim_adjust) ** 2)
+            # plt.scatter(iteration, diff, color="black")
             iteration += 1
         if iteration == max_iter:
-            warnings.warn("Lightcurve did not converge after %d iterations, PDF might be inaccurate. Try increase the maximum number of iterations" % iteration)
+            warnings.warn(
+                "Lightcurve did not converge after %d iterations, PDF might be inaccurate. Try increase the maximum number of iterations"
+                % iteration
+            )
         # tesed until here
         lc.countrate = xsim
 
         return lc
 
-    def adjust_pdf(
-            self,
-            segment
-    ) -> Lightcurve:
+    def adjust_pdf(self, segment) -> Lightcurve:
         sample_std = np.std(segment.countrate)
         pdf = self.pdfmethod(self.meanrate, sample_std)
         adjusted_lc = self.adjust_lightcurve_pdf(segment, pdf, max_iter=self.max_iter)
         return adjusted_lc
->>>>>>> e2b34b98
 
 
 class Simulator:
     """
     A class to simulate lightcurves from a given power spectral densities and flux probability density function
     """
-<<<<<<< HEAD
 
     def __init__(
         self,
-        psd_model,
-        times,
-        exposures,
-        mean,
-        pdf="gaussian",
-        bkg_rate=None,
-        bkg_rate_err=None,
-        sigma_noise=None,
-        aliasing_factor=2,
-        extension_factor=10,
-        max_iter=400,
-        random_state=None,
-=======
-    def __init__(
-            self,
-            psd_model: Union[Callable, AstropyModel],
-            times: ArrayLike,
-            exposures: Union[float, ArrayLike],
-            mean: float,
-            pdf: str = "gaussian",
-            bkg_rate: Union[ArrayLike, None] = None,
-            bkg_rate_err: Union[ArrayLike, None] = None,
-            sigma_noise: Union[float, None] = None,
-            aliasing_factor: float = 2,
-            extension_factor: float = 10,
-            epsilon: float = 1.001,
-            max_iter: int = 400,
-            random_state: Union[int, None] = None
->>>>>>> e2b34b98
+        psd_model: Union[Callable, AstropyModel],
+        times: ArrayLike,
+        exposures: Union[float, ArrayLike],
+        mean: float,
+        pdf: str = "gaussian",
+        bkg_rate: Union[ArrayLike, None] = None,
+        bkg_rate_err: Union[ArrayLike, None] = None,
+        sigma_noise: Union[float, None] = None,
+        aliasing_factor: float = 2,
+        extension_factor: float = 10,
+        epsilon: float = 1.001,
+        max_iter: int = 400,
+        random_state: Union[int, None] = None,
     ):
         """
         Parameters
@@ -302,8 +193,8 @@
         """
         if extension_factor < 1:
             raise ValueError("Extension factor must be greater than 1")
-        
-        if epsilon <1:
+
+        if epsilon < 1:
             raise ValueError("Epsilon needs to be greater than 1!")
 
         if np.any(exposures == 0):
@@ -315,36 +206,20 @@
             )
 
         if pdf.lower() not in ["gaussian", "lognormal", "uniform"]:
-<<<<<<< HEAD
             raise ValueError(
                 "%s not implemented! Currently implemented: Gaussian, Uniform or Lognormal"
             )
         elif pdf.lower() == "gaussian":
             # print("Simulator will use TK95 algorithm with %s pdf" %pdf)
-            self.simulator = TK95Simulator(psd_model, times, self._exposures, mean)
+            self.simulator = TK95Simulator(mean)
         else:
             # print("Simulator will use E13 algorithm with %s pdf" % pdf)
-            self.simulator = E13Simulator(
-                psd_model, times, self._exposures, mean, pdf.lower(), max_iter=max_iter
-            )
-=======
-            raise ValueError("%s not implemented! Currently implemented: Gaussian, Uniform or Lognormal")
-        elif pdf.lower()=="gaussian":
-            #print("Simulator will use TK95 algorithm with %s pdf" %pdf)
-            self.simulator = TK95Simulator(mean)
-        else:
-            #print("Simulator will use E13 algorithm with %s pdf" % pdf)
             self.simulator = E13Simulator(mean, pdf.lower(), max_iter=max_iter)
->>>>>>> e2b34b98
 
         self.random_state = np.random.RandomState(random_state)
         self.sim_dt = np.min(self._exposures) / aliasing_factor
 
-<<<<<<< HEAD
-        epsilon = 0.99  # to avoid numerically distinct but equal
-=======
         dt = np.diff(times)
->>>>>>> e2b34b98
         # check that the sampling is consistent with the exposure times of each timestamp
         wrong = np.count_nonzero(dt < self.sim_dt * 0.99)
         if wrong > 0:
@@ -353,31 +228,19 @@
                 % wrong
             )
 
-<<<<<<< HEAD
-        start_time = times[0] - self._exposures[0]
+        start_time = times[0] - dt[0] / 1.99
         end_time = (
-            times[-1] + 1.5 * self._exposures[-1]
+            times[-1] + dt[-1]
         )  # add small offset to ensure the first and last bins are properly behaved when imprinting the sampling pattern
-=======
-                
-        start_time = times[0] - dt[0] / 1.99
-        end_time = times[-1] + dt[-1] # add small offset to ensure the first and last bins are properly behaved when imprinting the sampling pattern
->>>>>>> e2b34b98
         self.sim_duration = end_time - start_time
 
         # duration of the regularly and finely sampled lightcurve
         duration = (times[-1] - times[0]) * extension_factor
 
         # generate timesctamps for the regular, finely sampled grid and longer than input lightcurve by extending the end
-<<<<<<< HEAD
         self.sim_timestamps = np.arange(
-            times[0] - 2 * self.sim_dt, times[0] + duration + self.sim_dt, self.sim_dt
+            start_time - self.sim_dt, start_time + duration + self.sim_dt, self.sim_dt
         )
-=======
-        self.sim_timestamps = np.arange(start_time - self.sim_dt,
-                                start_time + duration + self.sim_dt,
-                                self.sim_dt)
->>>>>>> e2b34b98
         # variable for the fft
         self.fftndatapoints = len(self.sim_timestamps)
         self.pdf = pdf
@@ -395,25 +258,19 @@
                 )
         else:
             self.noise = GaussianNoise(self._exposures, sigma_noise)
-<<<<<<< HEAD
+
+        half_bins = self._exposures / 2 * epsilon
+        self.strategy = [
+            (time - half_bin, time + half_bin)
+            for time, half_bin in zip(times, half_bins)
+        ]
+
+        self.mean = mean
         # print("Simulator will use %s noise" % self.noise.name)
-=======
->>>>>>> e2b34b98
-
-
-<<<<<<< HEAD
+
+    def __str__(self) -> str:
         sim_info = (
             f"Simulator(\n"
-=======
-        half_bins = self._exposures / 2 * epsilon
-        self.strategy = [(time - half_bin, time + half_bin) for time, half_bin in zip(times, half_bins)]
-
-        self.mean = mean
-        #print("Simulator will use %s noise" % self.noise.name)
-
-    def __str__(self) -> str:
-        sim_info = (f"Simulator(\n"
->>>>>>> e2b34b98
             f"  PSD Model: {self._psd_model}\n"
             f"  PDF: {self.pdf}\n)"
             f" Noise: {self.noise.name}"
@@ -426,10 +283,7 @@
         return self._psd_model
 
     @psd_model.setter
-    def psd_model(
-            self,
-            new_psd_model: Union[Callable, AstropyModel]
-    ):
+    def psd_model(self, new_psd_model: Union[Callable, AstropyModel]):
         """Setter for the PSD model."""
         if not callable(new_psd_model):
             raise ValueError(
@@ -437,18 +291,10 @@
             )
         self._psd_model = new_psd_model
 
-<<<<<<< HEAD
-    def set_psd_params(self, psd_params):
-        """Set the parameters of the PSD
-=======
-    def set_psd_params(
-            self,
-            psd_params: Dict
-    ):
+    def set_psd_params(self, psd_params: Dict):
         """
         Set the parameters of the PSD
 
->>>>>>> e2b34b98
         Call this method prior to generate_lightcurve if you want to change the input params
         for the PSD
 
@@ -461,16 +307,12 @@
             setattr(self._psd_model, par, psd_params[par])
 
     def add_noise(
-            self,
-            rates: ArrayLike,
+        self,
+        rates: ArrayLike,
     ) -> (NDArray, NDArray):
         """
         Add noise to the input rates.
 
-<<<<<<< HEAD
-    def add_noise(self, rates):
-        """Add noise to the input rates
-=======
         This method applies a noise model to the input `rates`, returning the
         perturbed (noisy) rates and the associated uncertainties.
 
@@ -478,13 +320,12 @@
         ----------
         rates
             Input rates to which noise will be added.
->>>>>>> e2b34b98
 
         Returns
         -------
         noisy_rates
             The input rates after noise has been applied.
-        
+
         dy
             The estimated uncertainties (standard deviation) on the noisy rates.
         """
@@ -504,16 +345,8 @@
         # dy = errors[np.argsort(noisy_rates)]
 
         return noisy_rates, dy
-<<<<<<< HEAD
-
-    def simulate_regularly_sampled(self):
-        """Generates a regularly-sampled lightcurve, longer and at a temporal resolution higher than the final, unevenly-sampled lightcurve"""
-=======
-    
-    def downsample(
-            self,
-            lc: Lightcurve
-    ) -> NDArray:
+
+    def downsample(self, lc: Lightcurve) -> NDArray:
         """
         Downsample the lightcurve into the new sampling pattern (regular or otherwise)
 
@@ -528,24 +361,24 @@
             The downsampled count rates at the input timestamps
         """
 
-        rates = [ ]
+        rates = []
 
         for bin in self.strategy:
             start, end = bin
             idxs = np.argwhere((lc.time >= start) & (lc.time < end))
-        
+
             meanrate = np.mean(lc.countrate[idxs])
             rates.append(meanrate)
-            
+
         return rates
-    
+
     def simulate_regularly_sampled(self) -> Lightcurve:
         """
         Generate a regularly sampled lightcurve.
 
-        Produce a lightcurve that is both longer in duration and 
-        higher in temporal resolution than the final unevenly sampled lightcurve. 
-        It simply applied the Timmer & Koenig (1995) algorithm, adjusting the mean 
+        Produce a lightcurve that is both longer in duration and
+        higher in temporal resolution than the final unevenly sampled lightcurve.
+        It simply applied the Timmer & Koenig (1995) algorithm, adjusting the mean
         at the end.
 
         Returns
@@ -553,7 +386,6 @@
         lc
             A regularly sampled lightcurve generated using the TK95 algorithm.
         """
->>>>>>> e2b34b98
         # get a new realization of the PSD
         complex_fft = get_fft(self.fftndatapoints, self.sim_dt, self._psd_model)
         # invert it
@@ -564,41 +396,31 @@
         # the sqrt(2pi) factor enters because of celerite
         counts *= sqrt(self.fftndatapoints * self.sim_dt * sqrt(2 * np.pi))
         # set err_dist to None to avoid any warnings and issues
-        lc =  Lightcurve(self.sim_timestamps, counts, input_counts=True, skip_checks=True, dt=self.sim_dt, err_dist="gauss") 
-        # adjust mean, note variance is provided from the PSD
-        lc.countrate = lc.countrate - lc.meanrate + self.mean 
-        return lc
-
-<<<<<<< HEAD
-        return Lightcurve(
+        lc = Lightcurve(
             self.sim_timestamps,
             counts,
             input_counts=True,
             skip_checks=True,
             dt=self.sim_dt,
             err_dist="gauss",
-        )  # gauss is needed as some counts will be negative
-
-    def generate_lightcurve(self):
-        """Generates lightcurve with the last input PSD parameteres given. Note every call to this method will
-        generate a different realization, even if the input parameters remain unchanged.
-        All parameters are specified during the Simulator creation
-=======
+        )
+        # adjust mean, note variance is provided from the PSD
+        lc.countrate = lc.countrate - lc.meanrate + self.mean
+        return lc
 
     def generate_lightcurve(self) -> NDArray:
->>>>>>> e2b34b98
         """
         Generates lightcurve with the last input PSD parameteres given.
 
         Note every call to this method will generate a different realization,
         even if the input parameters remain unchanged.
-        All parameters are specified during the Simulator creation 
+        All parameters are specified during the Simulator creation
 
         Returns
         ----------
         NDArray
             The rates for the input timestamps
-        """   
+        """
         lc = self.simulate_regularly_sampled()
         # cut a slightly longer segment than the original ligthcurve
         segment = cut_random_segment(lc, self.sim_duration)
@@ -613,10 +435,10 @@
 
 
 def add_poisson_noise(
-        rates: ArrayLike,
-        exposures: Union[float, ArrayLike],
-        background_counts: Union[ArrayLike, None] = None,
-        bkg_rate_err: ArrayLike = None
+    rates: ArrayLike,
+    exposures: Union[float, ArrayLike],
+    background_counts: Union[ArrayLike, None] = None,
+    bkg_rate_err: ArrayLike = None,
 ) -> (ArrayLike, ArrayLike):
     """Add Poisson noise and estimate uncertainties
 
@@ -655,9 +477,7 @@
     return net_counts / exposures, dy
 
 
-def draw_positive(
-        pdf: rv_continuous
-) -> float:
+def draw_positive(pdf: rv_continuous) -> float:
     """
     Dummy method to ensure all samples of count rates are positively defined
 
@@ -676,8 +496,7 @@
 
 
 def fit_pdf(
-    time_series: Union[ArrayLike, Quantity],
-    nbins: int = 20
+    time_series: Union[ArrayLike, Quantity], nbins: int = 20
 ) -> (ModelResult, List[str]):
     """
     Fit the time series probability density function.
@@ -742,11 +561,7 @@
         return out_fit_2, ["pdf1", "pdf2"]
 
 
-def get_fft(
-        N: int,
-        dt: float,
-        model: AstropyModel
-) -> ArrayLike:
+def get_fft(N: int, dt: float, model: AstropyModel) -> ArrayLike:
     """
     Get DFT
 
@@ -788,18 +603,8 @@
         complex_fft[-1] = np.real(complex_fft[-1])
     return complex_fft
 
-<<<<<<< HEAD
-
-def get_segment(lc, duration, N):
-    """Get N segment of the input lightcurve.
-    N: int,
-        Integer indicating the segment to get (starting at N = 0 for ti=N * duration and tf=N * duration + duration)
-=======
-def get_segment(
-        lc: Lightcurve,
-        duration: float,
-        N: int
-) -> Lightcurve:
+
+def get_segment(lc: Lightcurve, duration: float, N: int) -> Lightcurve:
     """
     Get the Nth segment of the input lightcurve.
 
@@ -821,7 +626,6 @@
     ------
     ValueError
         If N is negative.
->>>>>>> e2b34b98
     """
     if N < 0:
         raise ValueError("N must be a non-negative integer.")
@@ -836,9 +640,9 @@
 
 
 def imprint_sampling_pattern(
-        lightcurve: Lightcurve,
-        timestamps: ArrayLike,
-        bin_exposures: Union[float, ArrayLike],
+    lightcurve: Lightcurve,
+    timestamps: ArrayLike,
+    bin_exposures: Union[float, ArrayLike],
 ) -> ArrayLike:
     """
     Modify the input lightcurve to have the input sampling pattern (timestamps and exposures) provided
@@ -878,11 +682,7 @@
     return np.fromiter((lc.meanrate for lc in lc_split), dtype=float)
 
 
-def downsample(
-        lc: Lightcurve,
-        timestamps: ArrayLike,
-        bin_exposures: ArrayLike
-):
+def downsample(lc: Lightcurve, timestamps: ArrayLike, bin_exposures: ArrayLike):
     """
     Downsample the lightcurve into the new binning (regular or not)
 
@@ -917,21 +717,15 @@
 
 
 def tk95_sim(
-<<<<<<< HEAD
-    timestamps, psd_model, mean, sim_dt=None, extension_factor=20, bin_exposures=None
-):
-    """Simulate one lightcurve using the method from Timmer and Koenig+95 with the input sampling (timestamps) and using a red-noise powerlaw model.
-=======
-        timestamps: ArrayLike,
-        psd_model: Union[Callable, AstropyModel],
-        mean: Union[float, Quantity],
-        sim_dt: Union[float, None] = None,
-        extension_factor: int = 20,
-        bin_exposures: Union[ArrayLike, float, None] = None
+    timestamps: ArrayLike,
+    psd_model: Union[Callable, AstropyModel],
+    mean: Union[float, Quantity],
+    sim_dt: Union[float, None] = None,
+    extension_factor: int = 20,
+    bin_exposures: Union[ArrayLike, float, None] = None,
 ) -> ArrayLike:
     """
     Simulate one lightcurve using the method from Timmer and Koenig+95 with the input sampling (timestamps) and using a red-noise powerlaw model.
->>>>>>> e2b34b98
 
     Parameters
     ----------
@@ -994,10 +788,7 @@
     return downsampled_rates
 
 
-def check_pdfs(
-        weights: NDArray,
-        pdfs: NDArray
-) :
+def check_pdfs(weights: NDArray, pdfs: NDArray):
     """
     Check input pdf parameters
 
@@ -1016,7 +807,6 @@
         If the weights sum to greater than 1.
     """
     if len(pdfs) != len(weights):
-<<<<<<< HEAD
         raise ValueError(
             "Number of weights (%d) must match number of pdfs (%d)"
             % (weights.size, pdfs.size)
@@ -1030,36 +820,17 @@
 
 
 def E13_sim(
-    timestamps,
-    psd_model,
-    pdfs=[norm(0, 1)],
-    weights=[1],
-    sim_dt=None,
-    extension_factor=20,
-    bin_exposures=None,
-    max_iter=300,
-):
-    """Simulate lightcurve using the method from Emmanolopoulos+2013
-=======
-        raise ValueError("Number of weights (%d) must match number of pdfs (%d)" % (weights.size, pdfs.size))
-
-    if round(np.sum(weights),5) > 1:
-        raise ValueError("Weights for the probability density distributions must be = 1. (%.20f)" % np.sum(weights))
-
-
-def E13_sim(
-        timestamps: ArrayLike,
-        psd_model: Union[Callable, AstropyModel],
-        pdfs: ArrayLike = [norm(0, 1)],
-        weights: ArrayLike = [1],
-        sim_dt: Union[float, Quantity] = None,
-        extension_factor: float = 20,
-        bin_exposures: Union[ArrayLike, None] = None,
-        max_iter: int = 300
+    timestamps: ArrayLike,
+    psd_model: Union[Callable, AstropyModel],
+    pdfs: ArrayLike = [norm(0, 1)],
+    weights: ArrayLike = [1],
+    sim_dt: Union[float, Quantity] = None,
+    extension_factor: float = 20,
+    bin_exposures: Union[ArrayLike, None] = None,
+    max_iter: int = 300,
 ) -> Tuple:
     """
     Simulate lightcurve using the method from Emmanolopoulos+2013
->>>>>>> e2b34b98
 
     timestamps
         Timestamps of the desired time series
@@ -1118,17 +889,11 @@
 
 
 def E13_sim_TK95(
-<<<<<<< HEAD
-    lc, timestamps, pdfs=[norm(0, 1)], weights=[1], exposures=None, max_iter=400
-):
-    """Simulate lightcurve using the method from Emmanolopoulos+2013
-    lc: Lightcurve
-=======
-        lc: Lightcurve,
-        pdfs: ArrayLike= [norm(0, 1)],
-        weights: ArrayLike = [1],
-        exposures: Union[ArrayLike, None] = None,
-        max_iter: int = 400
+    lc: Lightcurve,
+    pdfs: ArrayLike = [norm(0, 1)],
+    weights: ArrayLike = [1],
+    exposures: Union[ArrayLike, None] = None,
+    max_iter: int = 400,
 ) -> ArrayLike:
     """
     Modified input lightcurve using the method from Emmanolopoulos+2013
@@ -1136,7 +901,6 @@
     Parameters
     ----------
     lc
->>>>>>> e2b34b98
         Regularly sampled TK95 generated lightcurve with the desired PSD (and taking into account, if desired, rednoise leakage and aliasing effects)
     timestamps
         New desired timestmaps (in seconds)
@@ -1214,15 +978,13 @@
 
     return lc
 
-    
-
     return downsampled_rates
 
 
 def _normalize(
-        time_series: Union[ArrayLike, Quantity],
-        mean: Union[float, Quantity],
-        std: Union[float, Quantity]
+    time_series: Union[ArrayLike, Quantity],
+    mean: Union[float, Quantity],
+    std: Union[float, Quantity],
 ) -> Union[ArrayLike, Quantity]:
     """
     Normalize lightcurve to a desired mean and standard deviation
