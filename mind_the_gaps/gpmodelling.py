--- conflicted
+++ resolved
@@ -3,7 +3,6 @@
 # @Email:  agurpidelash@irap.omp.eu
 # @Last modified by:   agurpide
 # @Last modified time: 28-05-2024
-<<<<<<< HEAD
 
 import os
 import sys
@@ -31,24 +30,6 @@
 from mind_the_gaps.lightcurves.gappylightcurve import GappyLightcurve
 from mind_the_gaps.models.kernel_spec import KernelSpec
 
-=======
-from typing import List, Tuple
-
-import numpy as np
-from numpy.typing import ArrayLike
-
-from mind_the_gaps.lightcurves import GappyLightcurve
-import celerite
-import celerite.modeling
-from celerite.modeling import ConstantModel
-from mind_the_gaps.models import LinearModel, GaussianModel
-import emcee
-from multiprocessing import Pool
-from functools import partial
-from scipy.optimize import minimize
-import warnings
->>>>>>> e2b34b98
-
 
 class GPModelling:
     """
@@ -56,7 +37,6 @@
     """
 
     def __init__(
-<<<<<<< HEAD
         self,
         # kernel: Union[celerite.modeling.Model, Kernel, Term],
         kernel_spec: KernelSpec,
@@ -75,22 +55,6 @@
         lightcurve : GappyLightcurve
             An instance of a lightcurve.
         mean_model : str, optional
-=======
-            self,
-            lightcurve: GappyLightcurve,
-            kernel,
-            mean_model: str = None
-    ):
-        """
-
-        Parameters
-        ----------
-        lightcurve
-            An instance of a lightcurve
-        model: celerite.terms.Term
-            The model to be fitted to the lightcurve
-        mean_model
->>>>>>> e2b34b98
             Mean model. If given it will be fitted, otherwise assumed the mean value.
             Available implementations are Constant, Linear and Gaussian., by default None
         fit_mean : bool, optional
@@ -99,7 +63,6 @@
             User can select the model/kernel type, "auto", "celerite", "celerite2", "tinygp"
             by default "auto" in which case the GP engine is selected based on the type of kernel.
         """
-<<<<<<< HEAD
 
         self._lightcurve = lightcurve
         self.modelling_engine = self._select_modelling_engine(
@@ -143,114 +106,6 @@
             Random seed (used in celerite2 only). Defaults to 0.
         **kwargs : dict
             Additional keyword arguments (currently unused).
-=======
-        self._lightcurve = lightcurve
-
-        meanmodel, fit_mean = self._build_mean_model(mean_model)
-
-        self.gp = celerite.GP(kernel, mean=meanmodel, fit_mean=fit_mean)
-        # self.gp = GaussianProcess(kernel, self._lightcurve.times, diag=self._lightcurve.dy**2) --> Tiny GP
-        # initialize GP ( # You always need to call compute once.)
-        self.gp.compute(self._lightcurve.times, self._lightcurve.dy + 1e-12)
-        self.initial_params = self.gp.get_parameter_vector()
-        self._ndim = len(self.initial_params)
-        self._autocorr = []
-        self._loglikelihoods = None
-        self._mcmc_samples = None
-
-
-    def _build_mean_model(
-            self,
-            meanmodel: str
-    ) -> Tuple[celerite.modeling.Model, bool]:
-        """
-        Construct the GP mean model based on lightcurve properties and input string
-
-        Parameters
-        ----------
-        meanmodel
-            ???
-
-        Returns
-        -------
-        celerite.modeling.Model
-            A celerite model
-        bool
-            Whether to the mean model is fitted or not
-        """
-        maxy = np.max(self._lightcurve.y)
-
-        if meanmodel is None:
-            # no fitting case
-            meanmodel = ConstantModel(self._lightcurve.mean,
-                        bounds=[(np.min(self._lightcurve.y), maxy)])
-            return meanmodel, False
-
-        elif meanmodel.lower() not in GPModelling.meanmodels:
-            raise ValueError("Input mean model %s not implemented! Only \n %s \n are available" % (meanmodel, "\t".join(GPModelling.meanmodels)))
-
-        elif meanmodel.lower()=="constant":
-            meanlabels = ["$\mu$"]
-            meanmodel = ConstantModel(self._lightcurve.mean,
-                        bounds=[(np.min(self._lightcurve.y), maxy)])
-            return meanmodel, True
-
-        elif meanmodel.lower()=="linear":
-            slope_guess = np.sign(self._lightcurve.y[-1] - self._lightcurve.y[0])
-            minindex = np.argmin(self._lightcurve.times)
-            maxindex = np.argmax(self._lightcurve.times)
-            slope_bound = (self._lightcurve.y[maxindex] - self._lightcurve.y[minindex]) / (self._lightcurve.times[maxindex] - self._lightcurve.times[minindex])
-            if slope_guess > 0 :
-                min_slope = slope_bound
-                max_slope = -slope_bound
-            else:
-                min_slope = -slope_bound
-                max_slope = slope_bound
-            slope = np.cov(self._lightcurve.times, self._lightcurve.y)[0, 1] / np.var(self._lightcurve.times)
-            meanmodel = LinearModel(0, 1.5,
-                                    bounds=[(-np.inf, np.inf), (-np.inf, np.inf)])
-            meanlabels = ["$m$", "$b$"]
-
-        elif meanmodel.lower()=="gaussian":
-            sigma_guess = (self._lightcurve.duration) / 2
-            amplitude_guess = (maxy - np.min(self._lightcurve.y)) * np.sqrt(2 * np.pi)* sigma_guess
-            mean_guess = self._lightcurve.times[len(self._lightcurve.times)//2]
-            meanmodel = GaussianModel(mean_guess, sigma_guess, amplitude_guess,
-                                      bounds=[(self._lightcurve.times[0], self._lightcurve.times[-1]), (0, self._lightcurve.duration),
-                                      (maxy * np.sqrt(2 * np.pi) * self._lightcurve.duration, 50 * maxy * np.sqrt(2 * np.pi) * self._lightcurve.duration)])
-
-            meanlabels = ["$\mu$", "$\sigma$", "$A$"]
-
-        return meanmodel, True
-
-
-    def _log_probability(self, params: List) -> float:
-        """
-        Logarithm of the posteriors of the Gaussian process
-
-        Parameters
-        ----------
-        params
-            List of parameters of the GP at which to calculate the posteriors
-        y: ArrayLike
-            The dataset (count rates, lightcurves, etc)
-        gp: celerite.GP
-            An instance of the Gaussian Process solver
-
-        Returns
-        -------
-        float
-            Returns the log of the posterior
-            https://celerite.readthedocs.io/en/stable/tutorials/modeling/
-        """
-
-        self.gp.set_parameter_vector(params)
-
-        lp = self.gp.log_prior()
-        if not np.isfinite(lp):
-            return -np.inf
-        return lp + self.gp.log_likelihood(self._lightcurve.y)
->>>>>>> e2b34b98
 
         Returns
         -------
@@ -302,7 +157,6 @@
         self.modelling_engine.validate_posterior_kwargs(engine_kwargs)
         self.modelling_engine.derive_posteriors(**engine_kwargs)
 
-<<<<<<< HEAD
     def generate_from_posteriors(
         self, **engine_kwargs: Mapping[str, Any]
     ) -> List[GappyLightcurve]:
@@ -312,27 +166,9 @@
         -------
         List[GappyLightcurve]
             List containing lightcurves sampled from the MCMC posterirors.
-=======
-    def fit(
-            self,
-            initial_params: ArrayLike = None
-    ):
-        """
-        Fit the GP by running a minimization rutine
-
-        Parameters
-        ----------
-        initial_params
-            Set of initial paramteres. If not given uses those given at initialization
-
-        Returns
-        -------
-            Returns the output of scipy.minimize
->>>>>>> e2b34b98
         """
         return self.modelling_engine.generate_from_posteriors(**engine_kwargs)
 
-<<<<<<< HEAD
     def plot_autocorrelation(self, path: str = "autocorr.png", dpi: int = 100) -> None:
         """Plots the autocorrelation statistic for the model.
 
@@ -342,134 +178,8 @@
             File to save plot to, by default "autocorr.png"
         dpi : int, optional
             Define image quality in DPI, by default 100
-=======
-        solution = minimize(self._neg_log_like, initial_params, method="L-BFGS-B",
-                            bounds=self.gp.get_parameter_bounds())
-        return solution
-
-
-    def derive_posteriors(
-            self,
-            initial_chain_params: ArrayLike = None,
-            fit: bool = True,
-            converge: bool = True,
-            max_steps: int = 10000,
-            convergence_steps: int = 500,
-            walkers: int = 12,
-            cores: int = 6,
-            progress: bool = True
-    ):
-        """
-        Derive GP Posteriors
-
-        Parameters
-        ----------
-        initial_chain_params
-            Set of initial parameters for the chains. If not given will use randomized from the parameters given at initialization
-        fit
-            Whether to run a minimization routine prior to running the MCMC chains
-        converge
-            Whether to stop the chains if convergence is detected
-        max_steps
-            Maximum number of steps for the chains
-        convergence_steps
-            Number of steps to check for convergence
-        walkers
-            Number of walkers for the chains
-        cores:
-            Number of cores for parallelization
-        """
-        # set the initial parameters if not given
-        if initial_chain_params is None:
-            if not fit:
-                initial_params = self.initial_params
-
-            else:
-                solution = self.fit(self.initial_params)
-                initial_params = solution.x
-        
-            initial_chain_params = self.spread_walkers(walkers, initial_params, np.array(self.gp.get_parameter_bounds()))
-        
-        every_samples = convergence_steps
-        # This will be useful to testing convergence
-        old_tau = np.inf
-        # parallelize only if cores > 1
-        pool =  Pool(cores) if cores >1 else None   
-        self.converged = False
-        sampler = emcee.EnsembleSampler(walkers, self._ndim, self._log_probability, pool=pool)
-        for sample in sampler.sample(initial_chain_params, iterations=max_steps, progress=progress):
-            # Only check convergence every 100 steps
-            if sampler.iteration % every_samples:
-                continue
-
-            # Compute the autocorrelation time so far
-            # Using tol=0 means that we'll always get an estimate even
-            # if it isn't trustworthy
-            tau = sampler.get_autocorr_time(tol=0)
-            self.autocorr.append(np.mean(tau))
-
-            # Check convergence
-            if np.all(tau * 100 < sampler.iteration) and np.all(np.abs(old_tau - tau) / tau < 0.01) and converge:
-                print("Convergence reached after %d samples!" % sampler.iteration)
-                self.converged = True
-                break
-            old_tau = tau
-        if pool is not None:
-            pool.close()
-            pool.join() # Ensures all worker processes are cleaned up
-
-        self._tau = tau
-        mean_tau = np.mean(tau)
-
-        if not self.converged:
-            warnings.warn(f"The chains did not converge after {sampler.iteration} iterations!")
-            # tau will be very large here, so let's reduce the numbers
-            thin = int(mean_tau / 4)
-            discard = int(mean_tau) * 5 # avoid blowing up if discard is larger than the number of samples, this happens if the fit has not converged
-
-        else:
-            discard = int(mean_tau * 40)
-            if discard > max_steps:
-                discard = int(mean_tau * 10)
-            thin = int(mean_tau / 2)
-
-        self._loglikelihoods = sampler.get_log_prob(discard=discard, thin=thin, flat=True)
-        self._mcmc_samples = sampler.get_chain(discard=discard, thin=thin, flat=True)
-        self._sampler = sampler
-
-
-    def spread_walkers(
-            self,
-            walkers: int,
-            parameters: ArrayLike,
-            bounds: List[Tuple[float, float]],
-            percent: float = 0.1,
-            max_attempts: int = 20
-    ) -> ArrayLike:
-        """Spread the walkers using a Gaussian distribution around a given set of parameters
-
-        Parameters
-        ----------
-        walkers
-            Number of walkers
-        parameters
-            Parameters around which the chains need to be spread
-        bounds
-            Bounds (min, max) for each of the parameters (in same order)
-        percent
-            By which percentage factor (0-1) scale the initial parameters for the standard deviation
-                of the Gaussians. Default: 0.1 (i.e. 10%)
-        max_attempts
-            Attempts before giving up (if the parameters fall always outside the imposed bounds)
-
-        Returns
-        -------
-        ArrayLike
-            Returns a set of randomized samples for the chains
->>>>>>> e2b34b98
-        """
-
-<<<<<<< HEAD
+        """
+
         path = os.path.abspath(path)
 
         plt.figure()
@@ -478,58 +188,18 @@
         plt.ylabel("Mean $\\tau$")
         plt.xlabel("Number of steps")
         plt.savefig(fname=path, dpi=dpi)
-=======
-    def standarized_residuals(
-            self,
-            include_noise: bool = True
-    ):
-        """
-        Returns the standarized residuals (see e.g. Kelly et al. 2011) Eq. 49.
-        You should set the gp parameters to your best or mean (median) parameter values prior to calling this method
-
-        Parameters
-        ----------
-        include_noise
-            True to include any jitter term into the standard deviation calculation. False ignores this contribution.
-        """
-        pred_mean, pred_var = self.gp.predict(self._lightcurve.y, return_var=True, return_cov=False)
-        if include_noise:
-            pred_var+= self.gp.kernel.jitter
-        std_res = (self._lightcurve.y - pred_mean) / np.sqrt(pred_var)
-        return std_res
->>>>>>> e2b34b98
 
     def corner_plot_samples(
         self, path: str = "corner_plot.png", dpi: int = 100
     ) -> None:
         """Plot a corner ploy of the samples for the model
 
-<<<<<<< HEAD
         Parameters
         ----------
         path : str, optional
             File to save the plot to, by default "corner_plot.png"
         dpi : int, optional
             Define image quality in DPI, by default 100
-=======
-    def get_rstat(
-            self,
-            burnin: int = None
-    ) -> ArrayLike:
-        """Calculate convergence criterion from Gelman & Rubin 1992; Gelman et al. 2004.
-        Values close to 1 indicate convergence.
-
-        Parameters
-        ----------
-        burnin
-            Number of samples to burn prior to the estimation. By default
-            uses the autocorrelation time to estimate a suitable number
-
-        Returns
-        -------
-        ArrayLike
-            Returns an array of the value of the statistic per chain
->>>>>>> e2b34b98
         """
         samples = self.modelling_engine.mcmc_samples
         if isinstance(self.modelling_engine, Celerite2GPEngine):
@@ -584,14 +254,8 @@
         return self.modelling_engine.parameter_names
 
     @property
-<<<<<<< HEAD
     def k(self):
         return self.modelling_engine.k
-=======
-    def k(self) -> int:
-        """
-        Number of variable parameters
->>>>>>> e2b34b98
 
     @property
     def tau(self):
@@ -602,48 +266,18 @@
         return self.modelling_engine.gp.get_parameter_bounds()
 
     @property
-<<<<<<< HEAD
     def get_psd(self):
         return self.modelling_engine.gp.get_psd
 
-    def standarized_residuals(self, include_noise=True):
-        """Returns the standarized residuals (see e.g. Kelly et al. 2011) Eq. 49.
+    def standarized_residuals(self, include_noise: bool = True):
+        """
+        Returns the standarized residuals (see e.g. Kelly et al. 2011) Eq. 49.
         You should set the gp parameters to your best or mean (median) parameter values prior to calling this method
 
         Parameters
         ----------
-        include_noise: bool,
+        include_noise
             True to include any jitter term into the standard deviation calculation. False ignores this contribution.
-=======
-    def tau(self):
-        """The autocorrelation time of the chains"""
-        if self._mcmc_samples is None:
-            raise AttributeError("Posteriors have not been derived. Please run derive_posteriors prior to populate the attributes.")
-        return self._tau
-
-
-    def generate_from_posteriors(
-            self,
-            nsims: int = 10,
-            cpus: int = 8,
-            pdf: str = "Gaussian",
-            extension_factor: int = 2,
-            sigma_noise = None
-    ):
-        """
-        Generates lightcurves by sampling from the MCMC posteriors
-
-        Parameters
-        ----------
-        nsims
-            Number of lightcurve simulations to perform
-        cpus
-            Number of cpus to use for parallelization
-        pdf
-            PDF for the simulations: Gaussian, Lognormal or Uniform
-        extension_factor
-            Extension factor for the generation of the lightcurves, to introduce rednoise leakage
->>>>>>> e2b34b98
         """
         return self.modelling_engine.gp.standarized_residuals()
 
@@ -656,7 +290,6 @@
     The interface for Gaussian Process (GP) modeling.
     """
 
-<<<<<<< HEAD
     def __init__(
         self,
         null_kernel_spec: KernelSpec,
@@ -664,25 +297,39 @@
         lightcurve: GappyLightcurve,
         **modelling_kwargs: Mapping[str, Any],
     ):
+        def _get_gpmodel_handle_kwargs(kernel_spec, lightcurve, mean_params, **kwargs):
+            args = {
+                "kernel_spec": kernel_spec,
+                "lightcurve": lightcurve,
+                **kwargs,
+            }
+            if mean_params is not None:
+                args["mean_params"] = mean_params
+            return GPModelling(**args)
 
         self.null_kernel_spec = null_kernel_spec
         self.alt_kernel_spec = alt_kernel_spec
         self.lightcurve = lightcurve
 
         self.likelihoods = []
-        self.null_modelling_kwargs = modelling_kwargs.pop("null_kwargs", {})
-        self.alt_modelling_kwargs = modelling_kwargs.pop("alt_kwargs", {})
-
-        self.null_model = GPModelling(
+        null_mean_params = None
+        alt_mean_params = None
+        if mean_params := modelling_kwargs.pop("mean_params", None):
+            null_mean_params = mean_params[0]
+            alt_mean_params = mean_params[1]
+
+        self.null_model = _get_gpmodel_handle_kwargs(
             kernel_spec=null_kernel_spec,
             lightcurve=lightcurve,
-            **self.null_modelling_kwargs,
-        )
-
-        self.alt_model = GPModelling(
+            mean_params=null_mean_params,
+            **modelling_kwargs,
+        )
+
+        self.alt_model = _get_gpmodel_handle_kwargs(
             kernel_spec=alt_kernel_spec,
             lightcurve=lightcurve,
-            **self.alt_modelling_kwargs,
+            mean_params=alt_mean_params,
+            **modelling_kwargs,
         )
 
     def derive_posteriors(self, **engine_kwargs: Mapping[str, Any]):
@@ -821,32 +468,4 @@
     alt_modelling.derive_posteriors(**engine_kwargs)
     alt_ll = alt_modelling.max_loglikelihood
 
-    return i, null_ll, alt_ll
-=======
-        if self._mcmc_samples is None:
-            raise RuntimeError("Posteriors have not been derived. Please run derive_posteriors prior to calling this method.")
-        if nsims >= len(self._mcmc_samples):
-            warnings.warn("The number of simulation requested (%d) is higher than the number of posterior samples (%d), so many samples will be drawn more than once")
-
-        # get some parameter combinations at random
-        param_samples = self._mcmc_samples[np.random.randint(len(self._mcmc_samples), size=nsims)]
-        # generate the simulator object, with a dummy kernel params for now
-        simulator = self._lightcurve.get_simulator(self.gp.kernel.get_psd, pdf, sigma_noise=sigma_noise, extension_factor=extension_factor)
-        warnings.simplefilter('ignore')
-        with Pool(processes=cpus, initializer=np.random.seed) as pool:
-            lightcurves = pool.map(partial(self._generate_lc_from_params, simulator=simulator), param_samples)
-        return lightcurves
-    
-    def _generate_lc_from_params(
-            self,
-            parameters: ArrayLike,
-            simulator,
-    ) -> GappyLightcurve:
-        self.gp.set_parameter_vector(parameters)
-        # set the new PSD with update params
-        simulator.psd_model = self.gp.kernel.get_psd
-        rates = simulator.generate_lightcurve()
-        noisy_rates, dy = simulator.add_noise(rates)
-        lc = GappyLightcurve(self._lightcurve.times, noisy_rates, dy)
-        return lc
->>>>>>> e2b34b98
+    return i, null_ll, alt_ll