--- conflicted
+++ resolved
@@ -21,17 +21,10 @@
 
     long_description="see README.md",
     install_requires=[
-<<<<<<< HEAD
         "stingray==2.0.0rc1", "numpy>=1.24.4",
         "astropy>=5.3.3", "numexpr>=2.8.7",
         "emcee==3.1.4", "pyfftw==0.13.0",
         "lmfit==1.0.3", "celerite>=0.4.2", "corner>=2.2.2"
-=======
-        "stingray==2.0.0rc1", "numpy==1.26.4",
-        "astropy==5.3.4", "numexpr==2.8.7",
-        "emcee==3.1.4", "pyfftw==0.14.0",
-        "lmfit==1.0.3", "celerite==0.4.2", "corner==2.2.2"
->>>>>>> cd0ca4b2
     ],
     url="https://github.com/andresgur/mind_the_gaps"
 )